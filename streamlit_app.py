import streamlit as st

pg = st.navigation([
    st.Page("pages/0_home.py", title="首页", icon="🏠"),
<<<<<<< HEAD
    st.Page("pages/a_union_wrap.py", title="联合封装", icon="🔗"),
    st.Page("pages/b_realtime_wrap.py", title="实时封装", icon="📈"),
    st.Page("pages/c_safe_release.py", title="可控发布", icon="✅"),
=======
    st.Page("pages/1_union_wrap.py", title="联合封装", icon="🔗"),
    st.Page("pages/2_realtime_wrap.py", title="实时封装", icon="📈"),
    st.Page("pages/3_safe_release.py", title="可控发布", icon="✅"),
    st.Page("pages/4_test.py", title="test", icon="✅"),
>>>>>>> 7afebd74
])

st.sidebar.selectbox("## 场景选择", ["地质灾害", "海洋牧场", "高原脆弱", "农业智慧", "森林生态"], key="data_scene")

pg.run()<|MERGE_RESOLUTION|>--- conflicted
+++ resolved
@@ -2,16 +2,10 @@
 
 pg = st.navigation([
     st.Page("pages/0_home.py", title="首页", icon="🏠"),
-<<<<<<< HEAD
     st.Page("pages/a_union_wrap.py", title="联合封装", icon="🔗"),
     st.Page("pages/b_realtime_wrap.py", title="实时封装", icon="📈"),
     st.Page("pages/c_safe_release.py", title="可控发布", icon="✅"),
-=======
-    st.Page("pages/1_union_wrap.py", title="联合封装", icon="🔗"),
-    st.Page("pages/2_realtime_wrap.py", title="实时封装", icon="📈"),
-    st.Page("pages/3_safe_release.py", title="可控发布", icon="✅"),
     st.Page("pages/4_test.py", title="test", icon="✅"),
->>>>>>> 7afebd74
 ])
 
 st.sidebar.selectbox("## 场景选择", ["地质灾害", "海洋牧场", "高原脆弱", "农业智慧", "森林生态"], key="data_scene")
